--- conflicted
+++ resolved
@@ -13,10 +13,6 @@
 import random
 import tempfile
 from time import sleep
-<<<<<<< HEAD
-=======
-
->>>>>>> 9f50e169
 from pymeasure.experiment import Procedure, IntegerParameter, Parameter, FloatParameter
 from pymeasure.experiment import Results
 from pymeasure.display.Qt import QtWidgets
@@ -84,4 +80,4 @@
     app = QtWidgets.QApplication(sys.argv)
     window = MainWindow()
     window.show()
-    sys.exit(app.exec())+    sys.exit(app.exec())
