#
# This file is part of the PyMeasure package.
#
# Copyright (c) 2013-2022 PyMeasure Developers
#
# Permission is hereby granted, free of charge, to any person obtaining a copy
# of this software and associated documentation files (the "Software"), to deal
# in the Software without restriction, including without limitation the rights
# to use, copy, modify, merge, publish, distribute, sublicense, and/or sell
# copies of the Software, and to permit persons to whom the Software is
# furnished to do so, subject to the following conditions:
#
# The above copyright notice and this permission notice shall be included in
# all copies or substantial portions of the Software.
#
# THE SOFTWARE IS PROVIDED "AS IS", WITHOUT WARRANTY OF ANY KIND, EXPRESS OR
# IMPLIED, INCLUDING BUT NOT LIMITED TO THE WARRANTIES OF MERCHANTABILITY,
# FITNESS FOR A PARTICULAR PURPOSE AND NONINFRINGEMENT. IN NO EVENT SHALL THE
# AUTHORS OR COPYRIGHT HOLDERS BE LIABLE FOR ANY CLAIM, DAMAGES OR OTHER
# LIABILITY, WHETHER IN AN ACTION OF CONTRACT, TORT OR OTHERWISE, ARISING FROM,
# OUT OF OR IN CONNECTION WITH THE SOFTWARE OR THE USE OR OTHER DEALINGS IN
# THE SOFTWARE.
#

import telnetlib
import time
from warnings import warn

from .adapter import Adapter


class TelnetAdapter(Adapter):
    """ Adapter class for using the Python telnetlib package to allow
    communication to instruments

    :param host: host address of the instrument
    :param port: TCPIP port
    :param query_delay: delay in seconds between write and read in the ask
        method
    :param preprocess_reply: An optional callable used to preprocess
        strings received from the instrument. The callable returns the
        processed string.

        .. deprecated:: 0.11
            Implement it in the instrument's `read` method instead.

    :param kwargs: Valid keyword arguments for telnetlib.Telnet, currently
        this is only 'timeout'
    """

    def __init__(self, host, port=0, query_delay=0, preprocess_reply=None,
                 **kwargs):
        super().__init__(preprocess_reply=preprocess_reply)
        self.query_delay = query_delay
        if query_delay:
            warn("Use Instrument.ask with query_delay argument instead of Adapter.ask.",
                 FutureWarning)
        self.write_termination = kwargs.pop('write_termination', "")
        self.read_termination = kwargs.pop('read_termination', "")
        safe_keywords = ['timeout']
        for kw in kwargs:
            if kw not in safe_keywords:
                raise TypeError(
                    f"TelnetAdapter: unexpected keyword argument '{kw}', "
                    f"allowed are: {str(safe_keywords)}")
        self.connection = telnetlib.Telnet(host, port, **kwargs)

    def _write(self, command, **kwargs):
        """Write a string command to the instrument appending `write_termination`.

        :param str command: Command string to be sent to the instrument
            (without termination).
        :param kwargs: Keyword arguments for the connection itself.
        """
        self.connection.write((command + self.write_termination).encode(), **kwargs)

    def _read(self, **kwargs):
        """ Read something even with blocking the I/O. After something is
        received check again to obtain a full reply.

        :param kwargs: Keyword arguments for the connection itself.
        :returns str: ASCII response of the instrument (excluding read_termination).
        """
<<<<<<< HEAD
        return self.connection.read_some().decode() + \
            self.connection.read_very_eager().decode()
=======
        read = self.connection.read_some(**kwargs).decode() + \
            self.connection.read_very_eager(**kwargs).decode()
        # Python>3.8 return read.removesuffix(self.read_termination)
        if self.read_termination:
            return read.split(self.read_termination)[0]
        else:
            return read
>>>>>>> 9f50e169

    def ask(self, command):
        """ Writes a command to the instrument and returns the resulting ASCII
        response

        .. deprecated:: 0.11
           Call `Instrument.ask` instead.

        :param command: command string to be sent to the instrument
        :returns: String ASCII response of the instrument
        """
        warn("Do not call `Adapter.ask`, but `Instrument.ask` instead.",
             FutureWarning)
        self.write(command)
        time.sleep(self.query_delay)
        return self.read()

    def __repr__(self):
        return "<TelnetAdapter(host=%s, port=%d)>" % (self.connection.host, self.connection.port)<|MERGE_RESOLUTION|>--- conflicted
+++ resolved
@@ -81,10 +81,6 @@
         :param kwargs: Keyword arguments for the connection itself.
         :returns str: ASCII response of the instrument (excluding read_termination).
         """
-<<<<<<< HEAD
-        return self.connection.read_some().decode() + \
-            self.connection.read_very_eager().decode()
-=======
         read = self.connection.read_some(**kwargs).decode() + \
             self.connection.read_very_eager(**kwargs).decode()
         # Python>3.8 return read.removesuffix(self.read_termination)
@@ -92,7 +88,6 @@
             return read.split(self.read_termination)[0]
         else:
             return read
->>>>>>> 9f50e169
 
     def ask(self, command):
         """ Writes a command to the instrument and returns the resulting ASCII
