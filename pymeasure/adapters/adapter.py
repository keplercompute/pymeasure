--- conflicted
+++ resolved
@@ -48,11 +48,7 @@
     :param kwargs: all other keyword arguments are ignored.
     """
 
-<<<<<<< HEAD
-    def __init__(self, preprocess_reply=None, **kwargs):
-=======
     def __init__(self, preprocess_reply=None, log=None, **kwargs):
->>>>>>> 9f50e169
         self.preprocess_reply = preprocess_reply
         self.connection = None
         if log is None:
@@ -144,16 +140,11 @@
 
     # Deprecated methods.
     def ask(self, command):
-<<<<<<< HEAD
-        """ Writes the command to the instrument and returns the resulting
-        ASCII response
-=======
         """ Write the command to the instrument and returns the resulting
         ASCII response.
 
         .. deprecated:: 0.11
            Call `Instrument.ask` instead.
->>>>>>> 9f50e169
 
         :param command: SCPI command string to be sent to the instrument
         :returns: String ASCII response of the instrument
@@ -164,17 +155,11 @@
         return self.read()
 
     def values(self, command, separator=',', cast=float, preprocess_reply=None):
-<<<<<<< HEAD
-        """ Writes a command to the instrument and returns a list of formatted
-        values from the result
-=======
         """ Write a command to the instrument and returns a list of formatted
         values from the result.
 
         .. deprecated:: 0.11
             Call `Instrument.values` instead.
->>>>>>> 9f50e169
-
         :param command: SCPI command to be sent to the instrument
         :param separator: A separator character to split the string into a list
         :param cast: A type to cast the result
@@ -206,12 +191,9 @@
 
     def binary_values(self, command, header_bytes=0, dtype=np.float32):
         """ Returns a numpy array from a query for binary data
-<<<<<<< HEAD
-=======
 
         .. deprecated:: 0.11
             Call `Instrument.binary_values` instead.
->>>>>>> 9f50e169
 
         :param command: SCPI command to be sent to the instrument
         :param header_bytes: Integer number of bytes to ignore in header
