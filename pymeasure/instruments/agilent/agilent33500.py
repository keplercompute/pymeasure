#
# This file is part of the PyMeasure package.
#
# Copyright (c) 2013-2022 PyMeasure Developers
#
# Permission is hereby granted, free of charge, to any person obtaining a copy
# of this software and associated documentation files (the "Software"), to deal
# in the Software without restriction, including without limitation the rights
# to use, copy, modify, merge, publish, distribute, sublicense, and/or sell
# copies of the Software, and to permit persons to whom the Software is
# furnished to do so, subject to the following conditions:
#
# The above copyright notice and this permission notice shall be included in
# all copies or substantial portions of the Software.
#
# THE SOFTWARE IS PROVIDED "AS IS", WITHOUT WARRANTY OF ANY KIND, EXPRESS OR
# IMPLIED, INCLUDING BUT NOT LIMITED TO THE WARRANTIES OF MERCHANTABILITY,
# FITNESS FOR A PARTICULAR PURPOSE AND NONINFRINGEMENT. IN NO EVENT SHALL THE
# AUTHORS OR COPYRIGHT HOLDERS BE LIABLE FOR ANY CLAIM, DAMAGES OR OTHER
# LIABILITY, WHETHER IN AN ACTION OF CONTRACT, TORT OR OTHERWISE, ARISING FROM,
# OUT OF OR IN CONNECTION WITH THE SOFTWARE OR THE USE OR OTHER DEALINGS IN
# THE SOFTWARE.
#

# Parts of this code were copied and adapted from the Agilent33220A class.

import logging
from pymeasure.instruments import Instrument
from pymeasure.instruments.validators import strict_discrete_set,\
    strict_range
from time import time
from pyvisa.errors import VisaIOError
import numpy as np


log = logging.getLogger(__name__)
log.addHandler(logging.NullHandler())


# Capitalize string arguments to allow for better conformity with other WFG's
# FIXME: Currently not used since it does not combine well with the strict_discrete_set validator
# def capitalize_string(string: str, *args, **kwargs):
#     return string.upper()


# Combine the capitalize function and validator
# FIXME: This validator is not doing anything other then self.capitalize_string
# FIXME: I removed it from this class for now
# string_validator = joined_validators(capitalize_string, strict_discrete_set)


class Agilent33500(Instrument):
    """Represents the Agilent 33500 Function/Arbitrary Waveform Generator family.
    Individual devices are represented by subclasses.

    .. code-block:: python

        generator = Agilent33500("GPIB::1")

        generator.shape = 'SIN'                 # Sets the output signal shape to sine
        generator.frequency = 1e3               # Sets the output frequency to 1 kHz
        generator.amplitude = 5                 # Sets the output amplitude to 5 Vpp
        generator.output = 'on'                 # Enables the output

        generator.shape = 'ARB'                 # Set shape to arbitrary
        generator.arb_srate = 1e6               # Set sample rate to 1MSa/s

        generator.data_volatile_clear()         # Clear volatile internal memory
        generator.data_arb(                     # Send data points of arbitrary waveform
            'test',
            range(-10000, 10000, +20),          # In this case a simple ramp
            data_format='DAC'                   # Data format is set to 'DAC'
        )
        generator.arb_file = 'test'             # Select the transmitted waveform 'test'

    """

    id = Instrument.measurement(
        "*IDN?", """ Reads the instrument identification """
    )

    def __init__(self, adapter, **kwargs):
        super().__init__(
            adapter,
            "Agilent 33500 Function/Arbitrary Waveform generator family",
            **kwargs
        )

    def beep(self):
        """ Causes a system beep. """
        self.write("SYST:BEEP")

    is_big_endian = Instrument.control(
        "FORM:BORD?", "FORM:BORD %s",
        """A boolean property that controls if the binary transfers are [True] big endian (MSB first) or 
        [False] little endian. Per the manual: '[Default = True] use this setting if you are using Keysight IO Libraries
        [False] most computers use this'""",
        validator=strict_discrete_set,
        values={True: 'NORM', False: 'SWAP'},
        map_values=True
    )

    shape = Instrument.control(
        "FUNC?", "FUNC %s",
        """ A string property that controls the output waveform. Can be set to:
        SIN<USOID>, SQU<ARE>, TRI<ANGLE>, RAMP, PULS<E>, PRBS,  NOIS<E>, ARB, DC. """,
        validator=strict_discrete_set,
        values=["SIN", "SQU", "TRI", "RAMP", "PULS", "PRBS", "NOIS", "ARB", "DC"],
    )

    frequency = Instrument.control(
        "FREQ?", "FREQ %f",
        """ A floating point property that controls the frequency of the output
        waveform in Hz, from 1 uHz to 120 MHz (maximum range, can be lower depending
        on your device), depending on the specified function. Can be set. """,
        validator=strict_range,
        values=[1e-6, 120e+6],
    )

    amplitude = Instrument.control(
        "VOLT?", "VOLT %f",
        """ A floating point property that controls the voltage amplitude of the
        output waveform in V, from 10e-3 V to 10 V. Depends on the output
        impedance. Can be set. """,
        validator=strict_range,
        values=[10e-3, 10],
    )

    amplitude_unit = Instrument.control(
        "VOLT:UNIT?", "VOLT:UNIT %s",
        """ A string property that controls the units of the amplitude. Valid
        values are VPP (default), VRMS, and DBM. Can be set. """,
        validator=strict_discrete_set,
        values=["VPP", "VRMS", "DBM"],
    )

    offset = Instrument.control(
        "VOLT:OFFS?", "VOLT:OFFS %f",
        """ A floating point property that controls the voltage offset of the
        output waveform in V, from 0 V to 4.995 V, depending on the set
        voltage amplitude (maximum offset = (Vmax - voltage) / 2). Can be set.
        """,
        validator=strict_range,
        values=[-4.995, +4.995],
    )

    voltage_high = Instrument.control(
        "VOLT:HIGH?", "VOLT:HIGH %f",
        """ A floating point property that controls the upper voltage of the
        output waveform in V, from -4.990 V to 5 V (must be higher than low
        voltage by at least 1 mV). Can be set. """,
        validator=strict_range,
        values=[-4.99, 5],
    )

    voltage_low = Instrument.control(
        "VOLT:LOW?", "VOLT:LOW %f",
        """ A floating point property that controls the lower voltage of the
        output waveform in V, from -5 V to 4.990 V (must be lower than high
        voltage by at least 1 mV). Can be set. """,
        validator=strict_range,
        values=[-5, 4.99],
    )

    phase = Instrument.control(
        "PHAS?", "PHAS %f",
        """ A floating point property that controls the phase of the output
        waveform in degrees, from -360 degrees to 360 degrees. Not available
        for arbitrary waveforms or noise. Can be set. """,
        validator=strict_range,
        values=[-360, 360],
    )

    square_dutycycle = Instrument.control(
        "FUNC:SQU:DCYC?", "FUNC:SQU:DCYC %f",
        """ A floating point property that controls the duty cycle of a square
        waveform function in percent, from 0.01% to 99.98%.
        The duty cycle is limited by the frequency and the minimal pulse width of
        16 ns. See manual for more details. Can be set. """,
        validator=strict_range,
        values=[0.01, 99.98],
    )

    ramp_symmetry = Instrument.control(
        "FUNC:RAMP:SYMM?", "FUNC:RAMP:SYMM %f",
        """ A floating point property that controls the symmetry percentage
        for the ramp waveform, from 0.0% to 100.0% Can be set. """,
        validator=strict_range,
        values=[0, 100],
    )

    pulse_period = Instrument.control(
        "FUNC:PULS:PER?", "FUNC:PULS:PER %e",
        """ A floating point property that controls the period of a pulse
        waveform function in seconds, ranging from 33 ns to 1e6 s. Can be set
        and overwrites the frequency for *all* waveforms. If the period is
        shorter than the pulse width + the edge time, the edge time and pulse
        width will be adjusted accordingly. """,
        validator=strict_range,
        values=[33e-9, 1e6],
    )

    pulse_hold = Instrument.control(
        "FUNC:PULS:HOLD?", "FUNC:PULS:HOLD %s",
        """ A string property that controls if either the pulse width or the
        duty cycle is retained when changing the period or frequency of the
        waveform. Can be set to: WIDT<H> or DCYC<LE>. """,
        validator=strict_discrete_set,
        values=["WIDT", "WIDTH", "DCYC", "DCYCLE"],
    )

    pulse_width = Instrument.control(
        "FUNC:PULS:WIDT?", "FUNC:PULS:WIDT %e",
        """ A floating point property that controls the width of a pulse
        waveform function in seconds, ranging from 16 ns to 1e6 s, within a
        set of restrictions depending on the period. Can be set. """,
        validator=strict_range,
        values=[16e-9, 1e6],
    )

    pulse_dutycycle = Instrument.control(
        "FUNC:PULS:DCYC?", "FUNC:PULS:DCYC %f",
        """ A floating point property that controls the duty cycle of a pulse
        waveform function in percent, from 0% to 100%. Can be set. """,
        validator=strict_range,
        values=[0, 100],
    )

    pulse_transition = Instrument.control(
        "FUNC:PULS:TRAN?", "FUNC:PULS:TRAN:BOTH %e",
        """ A floating point property that controls the edge time in
        seconds for both the rising and falling edges. It is defined as the
        time between the 10% and 90% thresholds of the edge.
        Valid values are between 8.4 ns to 1 µs. Can be set. """,
        validator=strict_range,
        values=[8.4e-9, 1e-6],
    )

    output = Instrument.control(
        "OUTP?", "OUTP %d",
        """ A boolean property that turns on (True, 'on') or off (False, 'off')
        the output of the function generator. Can be set. """,
        validator=strict_discrete_set,
        map_values=True,
        values={True: 1, 'on': 1, 'ON': 1, False: 0, 'off': 0, 'OFF': 0},
    )

    output_load = Instrument.control(
        "OUTP:LOAD?", "OUTP:LOAD %s",
        """ Sets the expected load resistance (should be the load impedance connected
        to the output. The output impedance is always 50 Ohm, this setting can be used
        to correct the displayed voltage for loads unmatched to 50 Ohm.
        Valid values are between 1 and 10 kOhm or INF for high impedance.
        No validator is used since both numeric and string inputs are accepted,
        thus a value outside the range will not return an error.
        Can be set. """,
    )

    burst_state = Instrument.control(
        "BURS:STAT?", "BURS:STAT %d",
        """ A boolean property that controls whether the burst mode is on
        (True) or off (False). Can be set. """,
        validator=strict_discrete_set,
        map_values=True,
        values={True: 1, False: 0},
    )

    polarity = Instrument.control(
        "OUTP:POL?", "OUTP:POL %s",
        """ Sets the output polarity. NORM : output polarity is normal
        INV: polarity is reversed""",
        validator=strict_discrete_set,
        values=['NORM', 'INV']
    )

    sync_polarity = Instrument.control(
        "OUTP:SYNC:POL?", "OUTP:SYNC:POL %s",
        """ Sets the Sync output polarity. NORM : sync is low until sync even occurs, falling to zero at marker point
        INV: sync normally high, set low at sync event, back to high at marker point""",
        validator=strict_discrete_set,
        values= ['NORM', 'INV']
    )

    burst_state = Instrument.control(
        "BURS:STAT?", "BURS:STAT %d",
        """ A boolean property that controls whether the burst mode is on
        (True) or off (False). Can be set. """,
        validator=strict_discrete_set,
        map_values=True,
        values={True: 1, False: 0},
    )

    burst_mode = Instrument.control(
        "BURS:MODE?", "BURS:MODE %s",
        """ A string property that controls the burst mode. Valid values
        are: TRIG<GERED>, GAT<ED>. This setting can be set. """,
        validator=strict_discrete_set,
        values=["TRIG", "TRIGGERED", "GAT", "GATED"],
    )

    burst_period = Instrument.control(
        "BURS:INT:PER?", "BURS:INT:PER %e",
        """ A floating point property that controls the period of subsequent bursts.
        Has to follow the equation burst_period > (burst_ncycles / frequency) + 1 µs.
        Valid values are 1 µs to 8000 s. Can be set. """,
        validator=strict_range,
        values=[1e-6, 8000],
    )

    burst_ncycles = Instrument.control(
        "BURS:NCYC?", "BURS:NCYC %d",
        """ An integer property that sets the number of cycles to be output
        when a burst is triggered. Valid values are 1 to 100000. This can be
        set. """,
        validator=strict_range,
        values=range(1, 100000000),
    )

    arb_file = Instrument.control(
        "FUNC:ARB?", "FUNC:ARB %s",
        """ A string property that selects the arbitrary signal from the volatile
        memory of the device. String has to match an existing arb signal in volatile
        memore (set by data_arb()). Can be set. """
    )

    arb_advance = Instrument.control(
        "FUNC:ARB:ADV?", "FUNC:ARB:ADV %s",
        """ A string property that selects how the device advances from data point
        to data point. Can be set to 'TRIG<GER>' or 'SRAT<E>' (default). """,
        validator=strict_discrete_set,
        values=["TRIG", "TRIGGER", "SRAT", "SRATE"],
    )

    arb_filter = Instrument.control(
        "FUNC:ARB:FILT?", "FUNC:ARB:FILT %s",
        """ A string property that selects the filter setting for arbitrary signals.
        Can be set to 'NORM<AL>', 'STEP' and 'OFF'. """,
        validator=strict_discrete_set,
        values=["NORM", "NORMAL", "STEP", "OFF"],
    )

    # TODO: This implementation is currently not working. Do not know why.
    # arb_period = Instrument.control(
    #     "FUNC:ARB:PER?", "FUNC:ARB:PER %e",
    #     """ A floating point property that controls the period of the arbitrary signal.
    #     Limited by number of signal points. Check for instrument errors when setting
    #     this property. Can be set. """,
    #     validator=strict_range,
    #     values=[33e-9, 1e6],
    # )
    #
    # arb_frequency = Instrument.control(
    #     "FUNC:ARB:FREQ?", "FUNC:ARB:FREQ %f",
    #     """ A floating point property that controls the frequency of the arbitrary signal.
    #     Limited by number of signal points. Check for instrument
    #     errors when setting this property. Can be set. """,
    #     validator=strict_range,
    #     values=[1e-6, 30e+6],
    # )
    #
    # arb_npoints = Instrument.measurement(
    #     "FUNC:ARB:POIN?",
    #     """ Returns the number of points in the currently selected arbitrary trace. """
    # )
    #
    # arb_voltage = Instrument.control(
    #     "FUNC:ARB:PTP?", "FUNC:ARB:PTP %f",
    #     """ An floating point property that sets the peak-to-peak voltage for the
    #     currently selected arbitrary signal. Valid values are 1 mV to 10 V. This can be
    #     set. """,
    #     validator=strict_range,
    #     values=[0.001, 10],
    # )

    arb_srate = Instrument.control(
        "FUNC:ARB:SRAT?", "FUNC:ARB:SRAT %f",
        """ An floating point property that sets the sample rate of the currently selected
        arbitrary signal. Valid values are 1 µSa/s to 250 MSa/s (maximum range, can be lower
        depending on your device). This can be set. """,
        validator=strict_range,
        values=[1e-6, 250e6],
    )

    def data_volatile_clear(self):
        """
        Clear all arbitrary signals from the volatile memory. This should be done if the same name
        is used continuously to load different arbitrary signals into the memory, since an error
        will occur if a trace is loaded which already exists in the memory.
        """
        self.write("DATA:VOL:CLE")

    def data_arb(self, arb_name, data_points, data_format='DAC'):
        """
        Uploads an arbitrary trace into the volatile memory of the device. The data_points can be
        given as comma separated 16 bit DAC values (ranging from -32767 to +32767), as comma
        separated floating point values (ranging from -1.0 to +1.0) or as a binary data stream.
        Check the manual for more information. The storage depends on the device type and ranges
        from 8 Sa to 16 MSa (maximum).
        TODO: *Binary is not yet implemented*

        :param arb_name: The name of the trace in the volatile memory. This is used to access the
                         trace.
        :param data_points: Individual points of the trace. The format depends on the format
                            parameter.

                            format = 'DAC' (default): Accepts list of integer values ranging from
                            -32767 to +32767 (32767 == 2**15-1). Minimum of 8 a maximum of 65536 points.
                            Transfer is binary

                            format = 'float': Accepts list of floating point values ranging from
                            -1.0 to +1.0. Minimum of 8 a maximum of 65536 points. Transfer is ASCII
        """
        if data_format == 'DAC':
<<<<<<< HEAD
            separator = ', '
            data_points_str = [str(item) for item in data_points]  # Turn list entries into strings
            data_string = separator.join(data_points_str)  # Join strings with separator
            print(f"DATA:ARB:DAC {arb_name}, {data_string}")
            self.write(f"DATA:ARB:DAC {arb_name}, {data_string}")
=======
            data = np.array(data_points, dtype=int)
            endianness = self.is_big_endian
            self.adapter.write_binary_values(f"DATA:ARB:DAC {arb_name}, ", data, is_big_endian=endianness, datatype='h')
>>>>>>> 6efe9ce9
            return
        elif data_format == 'float':
            separator = ', '
            data_points_str = [str(item) for item in data_points]  # Turn list entries into strings
            data_string = separator.join(data_points_str)  # Join strings with separator
            print(f"DATA:ARB {arb_name}, {data_string}")
            self.write(f"DATA:ARB {arb_name}, {data_string}")
            return
<<<<<<< HEAD
        elif data_format == 'binary':
            raise NotImplementedError(
                'The binary format has not yet been implemented. Use "DAC" or "float" instead.')
        else:
            raise ValueError(
                'Undefined format keyword was used. Valid entries are "DAC", "float" and "binary"')
=======
        else:
            raise ValueError('Undefined format keyword was used. Valid entries are "DAC", "float"')

    def send_sequence(self, sequence_string):
        strlen = len(sequence_string)
        numlen = len(str(strlen))
        command = f"DATA:SEQ #{numlen}{strlen}{sequence_string}"
        self.write(command)

>>>>>>> 6efe9ce9

    display = Instrument.setting(
        "DISP:TEXT '%s'",
        """ A string property which is displayed on the front panel of
        the device. Can be set. """,
    )

    def clear_display(self):
        """ Removes a text message from the display. """
        self.write("DISP:TEXT:CLE")

    def trigger(self):
        """ Send a trigger signal to the function generator. """
        self.write("*TRG;*WAI")

    def wait_for_trigger(self, timeout=3600, should_stop=lambda: False):
        """ Wait until the triggering has finished or timeout is reached.

        :param timeout: The maximum time the waiting is allowed to take. If
                        timeout is exceeded, a TimeoutError is raised. If
                        timeout is set to zero, no timeout will be used.
        :param should_stop: Optional function (returning a bool) to allow the
                            waiting to be stopped before its end.

        """
        self.write("*OPC?")

        t0 = time()
        while True:
            try:
                ready = bool(self.read())
            except VisaIOError:
                ready = False

            if ready:
                return

            if timeout != 0 and time() - t0 > timeout:
                raise TimeoutError(
                    "Timeout expired while waiting for the Agilent 33220A" +
                    " to finish the triggering."
                )

            if should_stop:
                return

    trigger_source = Instrument.control(
        "TRIG:SOUR?", "TRIG:SOUR %s",
        """ A string property that controls the trigger source. Valid values
        are: IMM<EDIATE> (internal), EXT<ERNAL> (rear input), BUS (via trigger
        command). This setting can be set. """,
        validator=strict_discrete_set,
        values=["IMM", "IMMEDIATE", "EXT", "EXTERNAL", "BUS"],
    )

    ext_trig_out = Instrument.control(
        "OUTP:TRIG?", "OUTP:TRIG %d",
        """ A boolean property that controls whether the trigger out signal is
        active (True) or not (False). This signal is output from the Ext Trig
        connector on the rear panel in Burst and Wobbel mode. Can be set. """,
        validator=strict_discrete_set,
        map_values=True,
        values={True: 1, False: 0},
    )<|MERGE_RESOLUTION|>--- conflicted
+++ resolved
@@ -411,17 +411,9 @@
                             -1.0 to +1.0. Minimum of 8 a maximum of 65536 points. Transfer is ASCII
         """
         if data_format == 'DAC':
-<<<<<<< HEAD
-            separator = ', '
-            data_points_str = [str(item) for item in data_points]  # Turn list entries into strings
-            data_string = separator.join(data_points_str)  # Join strings with separator
-            print(f"DATA:ARB:DAC {arb_name}, {data_string}")
-            self.write(f"DATA:ARB:DAC {arb_name}, {data_string}")
-=======
             data = np.array(data_points, dtype=int)
             endianness = self.is_big_endian
             self.adapter.write_binary_values(f"DATA:ARB:DAC {arb_name}, ", data, is_big_endian=endianness, datatype='h')
->>>>>>> 6efe9ce9
             return
         elif data_format == 'float':
             separator = ', '
@@ -430,14 +422,6 @@
             print(f"DATA:ARB {arb_name}, {data_string}")
             self.write(f"DATA:ARB {arb_name}, {data_string}")
             return
-<<<<<<< HEAD
-        elif data_format == 'binary':
-            raise NotImplementedError(
-                'The binary format has not yet been implemented. Use "DAC" or "float" instead.')
-        else:
-            raise ValueError(
-                'Undefined format keyword was used. Valid entries are "DAC", "float" and "binary"')
-=======
         else:
             raise ValueError('Undefined format keyword was used. Valid entries are "DAC", "float"')
 
@@ -447,7 +431,6 @@
         command = f"DATA:SEQ #{numlen}{strlen}{sequence_string}"
         self.write(command)
 
->>>>>>> 6efe9ce9
 
     display = Instrument.setting(
         "DISP:TEXT '%s'",
