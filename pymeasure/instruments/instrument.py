#
# This file is part of the PyMeasure package.
#
# Copyright (c) 2013-2023 PyMeasure Developers
#
# Permission is hereby granted, free of charge, to any person obtaining a copy
# of this software and associated documentation files (the "Software"), to deal
# in the Software without restriction, including without limitation the rights
# to use, copy, modify, merge, publish, distribute, sublicense, and/or sell
# copies of the Software, and to permit persons to whom the Software is
# furnished to do so, subject to the following conditions:
#
# The above copyright notice and this permission notice shall be included in
# all copies or substantial portions of the Software.
#
# THE SOFTWARE IS PROVIDED "AS IS", WITHOUT WARRANTY OF ANY KIND, EXPRESS OR
# IMPLIED, INCLUDING BUT NOT LIMITED TO THE WARRANTIES OF MERCHANTABILITY,
# FITNESS FOR A PARTICULAR PURPOSE AND NONINFRINGEMENT. IN NO EVENT SHALL THE
# AUTHORS OR COPYRIGHT HOLDERS BE LIABLE FOR ANY CLAIM, DAMAGES OR OTHER
# LIABILITY, WHETHER IN AN ACTION OF CONTRACT, TORT OR OTHERWISE, ARISING FROM,
# OUT OF OR IN CONNECTION WITH THE SOFTWARE OR THE USE OR OTHER DEALINGS IN
# THE SOFTWARE.
#

import logging
import time

from .common_base import CommonBase
from ..adapters import VISAAdapter

log = logging.getLogger(__name__)
log.addHandler(logging.NullHandler())


class Instrument(CommonBase):
    """ The base class for all Instrument definitions.
<<<<<<< HEAD

    It makes use of one of the :py:class:`~pymeasure.adapters.Adapter` classes for communication
    with the connected hardware device. This decouples the instrument/command definition from the
    specific communication interface used.

    When ``adapter`` is a string, this is taken as an appropriate resource name. Depending on your
    installed VISA library, this can be something simple like ``COM1`` or ``ASRL2``, or a more
    complicated
    `VISA resource name <https://pyvisa.readthedocs.io/en/latest/introduction/names.html>`__
    defining the target of your connection.

=======

    It makes use of one of the :py:class:`~pymeasure.adapters.Adapter` classes for communication
    with the connected hardware device. This decouples the instrument/command definition from the
    specific communication interface used.

    When ``adapter`` is a string, this is taken as an appropriate resource name. Depending on your
    installed VISA library, this can be something simple like ``COM1`` or ``ASRL2``, or a more
    complicated
    `VISA resource name <https://pyvisa.readthedocs.io/en/latest/introduction/names.html>`__
    defining the target of your connection.

>>>>>>> 9f50e169fa62bb4bbfa1ab0256045a314bfb6e59
    When ``adapter`` is an integer, a GPIB resource name is created based on that.
    In either case a :py:class:`~pymeasure.adapters.VISAAdapter` is constructed based on that
    resource name.
    Keyword arguments can be used to further configure the connection.

    Otherwise, the passed :py:class:`~pymeasure.adapters.Adapter` object is used and any keyword
    arguments are discarded.

    This class defines basic SCPI commands by default. This can be disabled with
    :code:`includeSCPI` for instruments not compatible with the standard SCPI commands.

    :param adapter: A string, integer, or :py:class:`~pymeasure.adapters.Adapter` subclass object
    :param string name: The name of the instrument. Often the model designation by default.
    :param includeSCPI: A boolean, which toggles the inclusion of standard SCPI commands
    :param preprocess_reply: An optional callable used to preprocess
        strings received from the instrument. The callable returns the
        processed string.

        .. deprecated:: 0.11
            Implement it in the instrument's `read` method instead.
    :param \\**kwargs: In case ``adapter`` is a string or integer, additional arguments passed on
        to :py:class:`~pymeasure.adapters.VISAAdapter` (check there for details).
        Discarded otherwise.
    """

    # noinspection PyPep8Naming
    def __init__(self, adapter, name, includeSCPI=True,
                 preprocess_reply=None,
                 **kwargs):
        # Setup communication before possible children require the adapter.
        if isinstance(adapter, (int, str)):
            try:
                adapter = VISAAdapter(adapter, **kwargs)
            except ImportError:
                raise Exception("Invalid Adapter provided for Instrument since"
                                " PyVISA is not present")
        self.adapter = adapter
        self.SCPI = includeSCPI
        self.isShutdown = False
        self.name = name

        super().__init__(preprocess_reply=preprocess_reply)

        log.info("Initializing %s." % self.name)

    def __enter__(self):
        return self

    def __exit__(self, exc_type, exc_val, exc_tb):
        self.shutdown()

    # SCPI default properties
    @property
    def complete(self):
        """Get the synchronization bit.

        This property allows synchronization between a controller and a device. The Operation
        Complete query places an ASCII character 1 into the device's Output Queue when all pending
        selected device operations have been finished.
        """
        if self.SCPI:
            return self.ask("*OPC?").strip()
        else:
            raise NotImplementedError("Non SCPI instruments require implementation in subclasses")

    @property
    def status(self):
        """ Get the status byte and Master Summary Status bit. """
        if self.SCPI:
            return self.ask("*STB?").strip()
        else:
            raise NotImplementedError("Non SCPI instruments require implementation in subclasses")

    @property
    def options(self):
        """ Get the device options installed. """
        if self.SCPI:
            return self.ask("*OPT?").strip()
        else:
            raise NotImplementedError("Non SCPI instruments require implementation in subclasses")

    @property
    def id(self):
        """ Get the identification of the instrument. """
        if self.SCPI:
            return self.ask("*IDN?").strip()
        else:
            raise NotImplementedError("Non SCPI instruments require implementation in subclasses")

    # Wrapper functions for the Adapter object
    def write(self, command, **kwargs):
        """Write a string command to the instrument appending `write_termination`.

        :param command: command string to be sent to the instrument
        :param kwargs: Keyword arguments for the adapter.
        """
        self.adapter.write(command, **kwargs)

    def write_bytes(self, content, **kwargs):
        """Write the bytes `content` to the instrument."""
        self.adapter.write_bytes(content, **kwargs)

    def read(self, **kwargs):
        """Read up to (excluding) `read_termination` or the whole read buffer."""
        return self.adapter.read(**kwargs)

    def read_bytes(self, count, **kwargs):
        """Read a certain number of bytes from the instrument.

        :param int count: Number of bytes to read. A value of -1 indicates to
            read the whole read buffer.
        :param kwargs: Keyword arguments for the adapter.
        :returns bytes: Bytes response of the instrument (including termination).
        """
        return self.adapter.read_bytes(count, **kwargs)

    def write_binary_values(self, command, values, *args, **kwargs):
        """Write binary values to the device.

        :param command: Command to send.
        :param values: The values to transmit.
        :param \\*args, \\**kwargs: Further arguments to hand to the Adapter.
        """
        self.adapter.write_binary_values(command, values, *args, **kwargs)

    def read_binary_values(self, **kwargs):
        """Read binary values from the device."""
        return self.adapter.read_binary_values(**kwargs)

    # Communication functions
    def wait_for(self, query_delay=0):
        """Wait for some time. Used by 'ask' to wait before reading.

        :param query_delay: Delay between writing and reading in seconds.
        """
        if query_delay:
            time.sleep(query_delay)

<<<<<<< HEAD
    def ask(self, command, query_delay=0):
        """ Writes the command to the instrument through the adapter
        and returns the read response.

        :param command: Command string to be sent to the instrument.
        :param query_delay: Delay between writing and reading in seconds.
        :returns: String returned by the device without read_termination.
        """
        self.write(command)
        self.wait_for(query_delay)
        return self.read()

    def values(self, command, separator=',', cast=float, preprocess_reply=None):
        """ Writes a command to the instrument and returns a list of formatted
        values from the result.

        :param command: SCPI command to be sent to the instrument
        :param separator: A separator character to split the string into a list
        :param cast: A type to cast the result
        :param preprocess_reply: optional callable used to preprocess values
            received from the instrument. The callable returns the processed
            string.
        :returns: A list of the desired type, or strings where the casting fails
        """
        results = str(self.ask(command)).strip()
        if callable(preprocess_reply):
            results = preprocess_reply(results)
        results = results.split(separator)
        for i, result in enumerate(results):
            try:
                if cast == bool:
                    # Need to cast to float first since results are usually
                    # strings and bool of a non-empty string is always True
                    results[i] = bool(float(result))
                else:
                    results[i] = cast(result)
            except Exception:
                pass  # Keep as string
        return results

    def binary_values(self, command, query_delay=0, **kwargs):
        """ Returns a numpy array from a query for binary data.

        :param command: Command to be sent to the instrument.
        :param query_delay: Delay between writing and reading in seconds.
        :param kwargs: Arguments for :meth:`Adapter.read_binary_values`.
        :returns: NumPy array of values
        """
        self.write(command)
        self.wait_for(query_delay)
        return self.adapter.read_binary_values(**kwargs)

    # Property creators
    @staticmethod
    def control(  # noqa: C901 accept that this is a complex method
        get_command,
        set_command,
        docs,
        validator=lambda v, vs: v,
        values=(),
        map_values=False,
        get_process=lambda v: v,
        set_process=lambda v: v,
        command_process=lambda c: c,
        check_set_errors=False,
        check_get_errors=False,
        dynamic=False,
        **kwargs
    ):
        """Returns a property for the class based on the supplied
        commands. This property may be set and read from the
        instrument. See also :meth:`measurement` and :meth:`setting`.

        :param get_command: A string command that asks for the value, set to `None`
            if get is not supported (see also :meth:`setting`).
        :param set_command: A string command that writes the value, set to `None`
            if set is not supported (see also :meth:`measurement`).
        :param docs: A docstring that will be included in the documentation
        :param validator: A function that takes both a value and a group of valid values
            and returns a valid value, while it otherwise raises an exception
        :param values: A list, tuple, range, or dictionary of valid values, that can be used
            as to map values if :code:`map_values` is True.
        :param map_values: A boolean flag that determines if the values should be
            interpreted as a map
        :param get_process: A function that take a value and allows processing
            before value mapping, returning the processed value
        :param set_process: A function that takes a value and allows processing
            before value mapping, returning the processed value
        :param command_process: A function that takes a command and allows processing
            before executing the command
        :param check_set_errors: Toggles checking errors after setting
        :param check_get_errors: Toggles checking errors after getting
        :param dynamic: Specify whether the property parameters are meant to be changed in
            instances or subclasses.

        Example of usage of dynamic parameter is as follows:

        .. code-block:: python

            class GenericInstrument(Instrument):
                center_frequency = Instrument.control(
                    ":SENS:FREQ:CENT?;", ":SENS:FREQ:CENT %e GHz;",
                    " A floating point property that represents the frequency ... ",
                    validator=strict_range,
                    # Redefine this in subclasses to reflect actual instrument value:
                    values=(1, 20),
                    dynamic=True  # enable changing property parameters on-the-fly
                )
<<<<<<< HEAD

            class SpecificInstrument(GenericInstrument):
                # Identical to GenericInstrument, except for frequency range
                # Override the "values" parameter of the "center_frequency" property
                center_frequency_values = (1, 10) # Redefined at subclass level

            instrument = SpecificInstrument()
            instrument.center_frequency_values = (1, 6e9) # Redefined at instance level

=======

            class SpecificInstrument(GenericInstrument):
                # Identical to GenericInstrument, except for frequency range
                # Override the "values" parameter of the "center_frequency" property
                center_frequency_values = (1, 10) # Redefined at subclass level

            instrument = SpecificInstrument()
            instrument.center_frequency_values = (1, 6e9) # Redefined at instance level

>>>>>>> 9f50e169fa62bb4bbfa1ab0256045a314bfb6e59
        .. warning:: Unexpected side effects when using dynamic properties

        Users must pay attention when using dynamic properties, since definition of class and/or
        instance attributes matching specific patterns could have unwanted side effect.
        The attribute name pattern `property_param`, where `property` is the name of the dynamic
        property (e.g. `center_frequency` in the example) and `param` is any of this method
        parameters name except `dynamic` and `docs` (e.g. `values` in the example) has to be
        considered reserved for dynamic property control.
        """

        def fget(self,
                 get_command=get_command,
                 values=values,
                 map_values=map_values,
                 get_process=get_process,
                 command_process=command_process,
                 check_get_errors=check_get_errors,
                 ):
            if get_command is None:
                raise LookupError("Instrument property can not be read.")
            vals = self.values(command_process(get_command), **kwargs)
            if check_get_errors:
                self.check_errors()
            if len(vals) == 1:
                value = get_process(vals[0])
                if not map_values:
                    return value
                elif isinstance(values, (list, tuple, range)):
                    return values[int(value)]
                elif isinstance(values, dict):
                    for k, v in values.items():
                        if v == value:
                            return k
                    raise KeyError(f"Value {value} not found in mapped values")
                else:
                    raise ValueError(
                        'Values of type `{}` are not allowed '
                        'for Instrument.control'.format(type(values))
                    )
            else:
                vals = get_process(vals)
                return vals

        def fset(self,
                 value,
                 set_command=set_command,
                 validator=validator,
                 values=values,
                 map_values=map_values,
                 set_process=set_process,
                 command_process=command_process,
                 check_set_errors=check_set_errors,
                 ):

            if set_command is None:
                raise LookupError("Instrument property can not be set.")

            value = set_process(validator(value, values))
            if not map_values:
                pass
            elif isinstance(values, (list, tuple, range)):
                value = values.index(value)
            elif isinstance(values, dict):
                value = values[value]
            else:
                raise ValueError(
                    'Values of type `{}` are not allowed '
                    'for Instrument.control'.format(type(values))
                )
            self.write(command_process(set_command) % value)
            if check_set_errors:
                self.check_errors()

        # Add the specified document string to the getter
        fget.__doc__ = docs

        if dynamic:
            fget.__doc__ += "(dynamic)"
            return DynamicProperty(fget=fget, fset=fset,
                                   fget_params_list=Instrument._fget_params_list,
                                   fset_params_list=Instrument._fset_params_list,
                                   prefix=Instrument.__reserved_prefix)
        else:
            return property(fget, fset)

    @staticmethod
    def measurement(get_command, docs, values=(), map_values=None,
                    get_process=lambda v: v, command_process=lambda c: c,
                    check_get_errors=False, dynamic=False, **kwargs):
        """ Returns a property for the class based on the supplied
        commands. This is a measurement quantity that may only be
        read from the instrument, not set.

        :param get_command: A string command that asks for the value
        :param docs: A docstring that will be included in the documentation
        :param values: A list, tuple, range, or dictionary of valid values, that can be used
            as to map values if :code:`map_values` is True.
        :param map_values: A boolean flag that determines if the values should be
            interpreted as a map
        :param get_process: A function that take a value and allows processing
            before value mapping, returning the processed value
        :param command_process: A function that take a command and allows processing
            before executing the command, for getting
        :param check_get_errors: Toggles checking errors after getting
        :param dynamic: Specify whether the property parameters are meant to be changed in
            instances or subclasses. See :meth:`control` for an usage example.
        """

        return Instrument.control(get_command=get_command,
                                  set_command=None,
                                  docs=docs,
                                  values=values,
                                  map_values=map_values,
                                  get_process=get_process,
                                  command_process=command_process,
                                  check_get_errors=check_get_errors,
                                  dynamic=dynamic,
                                  **kwargs)

    @staticmethod
    def setting(set_command, docs,
                validator=lambda x, y: x, values=(), map_values=False,
                set_process=lambda v: v,
                check_set_errors=False, dynamic=False,
                **kwargs):
        """Returns a property for the class based on the supplied
        commands. This property may be set, but raises an exception
        when being read from the instrument.

        :param set_command: A string command that writes the value
        :param docs: A docstring that will be included in the documentation
        :param validator: A function that takes both a value and a group of valid values
            and returns a valid value, while it otherwise raises an exception
        :param values: A list, tuple, range, or dictionary of valid values, that can be used
            as to map values if :code:`map_values` is True.
        :param map_values: A boolean flag that determines if the values should be
            interpreted as a map
        :param set_process: A function that takes a value and allows processing
            before value mapping, returning the processed value
        :param check_set_errors: Toggles checking errors after setting
        :param dynamic: Specify whether the property parameters are meant to be changed in
            instances or subclasses. See :meth:`control` for an usage example.
        """

        return Instrument.control(get_command=None,
                                  set_command=set_command,
                                  docs=docs,
                                  validator=validator,
                                  values=values,
                                  map_values=map_values,
                                  set_process=set_process,
                                  check_set_errors=check_set_errors,
                                  dynamic=dynamic,
                                  **kwargs)

=======
    # SCPI default methods
>>>>>>> ead6fe50
    def clear(self):
        """ Clears the instrument status byte
        """
        if self.SCPI:
            self.write("*CLS")
        else:
            raise NotImplementedError("Non SCPI instruments require implementation in subclasses")

    def reset(self):
        """ Resets the instrument. """
        if self.SCPI:
            self.write("*RST")
        else:
            raise NotImplementedError("Non SCPI instruments require implementation in subclasses")

    def shutdown(self):
        """Brings the instrument to a safe and stable state"""
        self.isShutdown = True
        log.info(f"Finished shutting down {self.name}")

    def check_errors(self):
        """ Read all errors from the instrument.

        :return: list of error entries
        """
        if self.SCPI:
            errors = []
            while True:
                err = self.values("SYST:ERR?")
                if int(err[0]) != 0:
                    log.error(f"{self.name}: {err[0]}, {err[1]}")
                    errors.append(err)
                else:
                    break
            return errors
        else:
            raise NotImplementedError("Non SCPI instruments require implementation in subclasses")<|MERGE_RESOLUTION|>--- conflicted
+++ resolved
@@ -25,7 +25,7 @@
 import logging
 import time
 
-from .common_base import CommonBase
+from .common_base import CommonBase, DynamicProperty
 from ..adapters import VISAAdapter
 
 log = logging.getLogger(__name__)
@@ -34,7 +34,6 @@
 
 class Instrument(CommonBase):
     """ The base class for all Instrument definitions.
-<<<<<<< HEAD
 
     It makes use of one of the :py:class:`~pymeasure.adapters.Adapter` classes for communication
     with the connected hardware device. This decouples the instrument/command definition from the
@@ -46,19 +45,6 @@
     `VISA resource name <https://pyvisa.readthedocs.io/en/latest/introduction/names.html>`__
     defining the target of your connection.
 
-=======
-
-    It makes use of one of the :py:class:`~pymeasure.adapters.Adapter` classes for communication
-    with the connected hardware device. This decouples the instrument/command definition from the
-    specific communication interface used.
-
-    When ``adapter`` is a string, this is taken as an appropriate resource name. Depending on your
-    installed VISA library, this can be something simple like ``COM1`` or ``ASRL2``, or a more
-    complicated
-    `VISA resource name <https://pyvisa.readthedocs.io/en/latest/introduction/names.html>`__
-    defining the target of your connection.
-
->>>>>>> 9f50e169fa62bb4bbfa1ab0256045a314bfb6e59
     When ``adapter`` is an integer, a GPIB resource name is created based on that.
     In either case a :py:class:`~pymeasure.adapters.VISAAdapter` is constructed based on that
     resource name.
@@ -197,7 +183,6 @@
         if query_delay:
             time.sleep(query_delay)
 
-<<<<<<< HEAD
     def ask(self, command, query_delay=0):
         """ Writes the command to the instrument through the adapter
         and returns the read response.
@@ -306,7 +291,6 @@
                     values=(1, 20),
                     dynamic=True  # enable changing property parameters on-the-fly
                 )
-<<<<<<< HEAD
 
             class SpecificInstrument(GenericInstrument):
                 # Identical to GenericInstrument, except for frequency range
@@ -315,18 +299,6 @@
 
             instrument = SpecificInstrument()
             instrument.center_frequency_values = (1, 6e9) # Redefined at instance level
-
-=======
-
-            class SpecificInstrument(GenericInstrument):
-                # Identical to GenericInstrument, except for frequency range
-                # Override the "values" parameter of the "center_frequency" property
-                center_frequency_values = (1, 10) # Redefined at subclass level
-
-            instrument = SpecificInstrument()
-            instrument.center_frequency_values = (1, 6e9) # Redefined at instance level
-
->>>>>>> 9f50e169fa62bb4bbfa1ab0256045a314bfb6e59
         .. warning:: Unexpected side effects when using dynamic properties
 
         Users must pay attention when using dynamic properties, since definition of class and/or
@@ -482,9 +454,6 @@
                                   dynamic=dynamic,
                                   **kwargs)
 
-=======
-    # SCPI default methods
->>>>>>> ead6fe50
     def clear(self):
         """ Clears the instrument status byte
         """
