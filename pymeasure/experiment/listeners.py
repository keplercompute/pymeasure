#
# This file is part of the PyMeasure package.
#
# Copyright (c) 2013-2023 PyMeasure Developers
#
# Permission is hereby granted, free of charge, to any person obtaining a copy
# of this software and associated documentation files (the "Software"), to deal
# in the Software without restriction, including without limitation the rights
# to use, copy, modify, merge, publish, distribute, sublicense, and/or sell
# copies of the Software, and to permit persons to whom the Software is
# furnished to do so, subject to the following conditions:
#
# The above copyright notice and this permission notice shall be included in
# all copies or substantial portions of the Software.
#
# THE SOFTWARE IS PROVIDED "AS IS", WITHOUT WARRANTY OF ANY KIND, EXPRESS OR
# IMPLIED, INCLUDING BUT NOT LIMITED TO THE WARRANTIES OF MERCHANTABILITY,
# FITNESS FOR A PARTICULAR PURPOSE AND NONINFRINGEMENT. IN NO EVENT SHALL THE
# AUTHORS OR COPYRIGHT HOLDERS BE LIABLE FOR ANY CLAIM, DAMAGES OR OTHER
# LIABILITY, WHETHER IN AN ACTION OF CONTRACT, TORT OR OTHERWISE, ARISING FROM,
# OUT OF OR IN CONNECTION WITH THE SOFTWARE OR THE USE OR OTHER DEALINGS IN
# THE SOFTWARE.
#

import logging
from logging import StreamHandler, FileHandler

from os import stat
import json
import pandas as pd
import numpy as np

from ..log import QueueListener
from ..thread import StoppableThread

log = logging.getLogger(__name__)
log.addHandler(logging.NullHandler())

try:
    import zmq
    import cloudpickle
except ImportError:
    zmq = None
    cloudpickle = None
    log.warning("ZMQ and cloudpickle are required for TCP communication")


class Monitor(QueueListener):
    def __init__(self, results, queue):
        console = StreamHandler()
        console.setFormatter(results.formatter)

        super().__init__(queue, console)


class Listener(StoppableThread):
    """Base class for Threads that need to listen for messages on
    a ZMQ TCP port and can be stopped by a thread-safe method call
    """

    def __init__(self, port, topic='', timeout=0.01):
        """ Constructs the Listener object with a subscriber port
        over which to listen for messages

        :param port: TCP port to listen on
        :param topic: Topic to listen on
        :param timeout: Timeout in seconds to recheck stop flag
        """
        super().__init__()

        self.port = port
        self.topic = topic
        self.context = zmq.Context()
        log.debug(f"{self.__class__.__name__} has ZMQ Context: {self.context!r}")
        self.subscriber = self.context.socket(zmq.SUB)
        self.subscriber.setsockopt(zmq.SUBSCRIBE, topic.encode())
        self.subscriber.connect('tcp://localhost:%d' % port)
        log.info("%s connected to '%s' topic on tcp://localhost:%d" % (
            self.__class__.__name__, topic, port))

        self.poller = zmq.Poller()
        self.poller.register(self.subscriber, zmq.POLLIN)
        self.timeout = timeout

    def receive(self, flags=0):
        topic, record = self.subscriber.recv_serialized(
            deserialize=lambda msg: (msg[0].decode(), cloudpickle.loads(msg[1])),
            flags=flags
        )
        return topic, record

    def message_waiting(self):
        """Check if we have a message, wait at most until timeout."""
        return self.poller.poll(self.timeout * 1000)  # poll timeout is in ms

    def __repr__(self):
        return "<{}(port={},topic={},should_stop={})>".format(
            self.__class__.__name__, self.port, self.topic, self.should_stop())


class Recorder(QueueListener):
    """ Recorder loads the initial Results for a filepath and
    appends data by listening for it over a queue. The queue
    ensures that no data is lost between the Recorder and Worker.

    Queue listeners work by calling self.handle(record) when they get a record

    handle is roughly defined as:

    def handle(self, record):
        record = self.prepare(record)
        for handler in self.handlers:
            handler.handle(record)

    handle, however, wraps the io in a lock. so what should really be changed is emit

    the handler.handles do something like
    record = self.format(record)
    self.emit(record)


    Modern python has things about respecting propagation, but that is beyond what is needed here
    """

    def __init__(self, results, queue, **kwargs):
        """ Constructs a Recorder to record the Procedure data into
        the file path, by waiting for data on the subscription port
        """
<<<<<<< HEAD
        #change to handlers = results.construct_handlers(**kwargs)
        #handlers = []
        #for filename in results.data_filenames:
        #    fh = FileHandler(filename=filename, **kwargs)
        #    fh.setFormatter(results.formatter)
        #    fh.setLevel(logging.NOTSET)
        #    handlers.append(fh)
        handlers = results.create_handlers(**kwargs)
=======
        self.results = results
        handlers = []

        if self.results.output_format == 'JSON':
            self.handle = self._json_handle
        else:
            for filename in results.data_filenames:
                fh = FileHandler(filename=filename, **kwargs)
                fh.setFormatter(results.formatter)
                fh.setLevel(logging.NOTSET)
                handlers.append(fh)
>>>>>>> 95873fda

        super().__init__(queue, *handlers)

    def stop(self):
        for handler in self.handlers:
            handler.close()

        super().stop()

    def _json_handle(self, record):
        """Method to override the normal logging FileHandler when the record is json.
        The json formatter returns a string for compatibility with filehandling, so the first
        step is to re-extract the dict. Then we check various conditions. The end result is a file with a
        single (possibly updated) dictionary of dictionaries"""

        record = json.loads(self.results.formatter.format(record))
        key = list(record.keys())[0]
        item = record[key]

        for file in self.results.data_filenames:
            if stat(file).st_size == 0:
                # this case is deprecated, new files have header in them
                with open(file, 'w') as f:
                    extant = {key: {}}
                    for column, value in item.items():
                        if not isinstance(value, (list,tuple)):
                            extant[key][column] = [value, ]
                        else:
                            extant[key] = item
                    json.dump(extant, f)

            else:
                with open(file, 'r') as f:
                    extant = json.load(f)

                keys = list(extant.keys())
                if len(keys) != 1:
                    raise ValueError(f'got more than one key for json, {len(keys)}')
                data = extant[keys[0]]
                for column, array in data.items():
                    if isinstance(data[column], (list,tuple)):
                        if isinstance(data[column], tuple):
                            data[column] = list(data[column])
                        if isinstance(item[column], (list,tuple,np.ndarray)):
                            data[column] = list(np.concatenate([array,item[column]]))
                        elif isinstance(item[column], (float, int)):
                            data[column].append(item[column])
                        else:
                            raise TypeError(f'got {item[column]} to append but it is type {type(item[column])}')
                    elif isinstance(data[column], (float,int)):
                        if isinstance(item[column], (float,int)):
                            data[column] = [data[column], item[column]]
                        elif isinstance(item[column], (list, tuple, np.ndarray)):
                            data[column] = [data[column], *item[column]]
                        else:
                            TypeError(f'got {item[column]} to add but it is type {type(item[column])}')
                    else:
                        raise TypeError(f'got unexpected type for the old data {data[column]}, {type(data[column])}')

                with open(file, 'w') as f:
                    json.dump(extant, f)




<|MERGE_RESOLUTION|>--- conflicted
+++ resolved
@@ -126,7 +126,6 @@
         """ Constructs a Recorder to record the Procedure data into
         the file path, by waiting for data on the subscription port
         """
-<<<<<<< HEAD
         #change to handlers = results.construct_handlers(**kwargs)
         #handlers = []
         #for filename in results.data_filenames:
@@ -135,19 +134,6 @@
         #    fh.setLevel(logging.NOTSET)
         #    handlers.append(fh)
         handlers = results.create_handlers(**kwargs)
-=======
-        self.results = results
-        handlers = []
-
-        if self.results.output_format == 'JSON':
-            self.handle = self._json_handle
-        else:
-            for filename in results.data_filenames:
-                fh = FileHandler(filename=filename, **kwargs)
-                fh.setFormatter(results.formatter)
-                fh.setLevel(logging.NOTSET)
-                handlers.append(fh)
->>>>>>> 95873fda
 
         super().__init__(queue, *handlers)
 
