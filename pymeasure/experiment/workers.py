--- conflicted
+++ resolved
@@ -210,10 +210,6 @@
         if self.results.routine is None:
             raise ValueError('No analyzer routine instanced to results object')
         self.routine = self.results.routine
-<<<<<<< HEAD
-
-=======
->>>>>>> c16a6777
         self.monitor_queue = Queue()
         if log_queue is None:
             log_queue = Queue()
@@ -310,31 +306,20 @@
         self.routine.procedure = self.results.procedure
         for i in range(retries):
             try:
-<<<<<<< HEAD
-                log.info(f'about to attempt to feather reload from {self.results.data_filename}')
-=======
                 log.info(
                     f'about to attempt to feather reload from {self.results.data_filename}')
->>>>>>> c16a6777
                 self.routine.data = self.results.data
                 success = True
             except Exception as e:
                 msg = "".join(traceback.format_exception(type(e), e, e.__traceback__))
                 log.info(f'Error detected {e}'
-<<<<<<< HEAD
                         )
-=======
-                         )
->>>>>>> c16a6777
                 log.info(f'{msg}')
                 success = False
             if success:
                 break
             sleep(.1)
-<<<<<<< HEAD
-        
-=======
->>>>>>> c16a6777
+
 
         self.routine.should_stop = self.should_stop
         self.routine.emit = self.emit
