#
# This file is part of the PyMeasure package.
#
# Copyright (c) 2013-2022 PyMeasure Developers
#
# Permission is hereby granted, free of charge, to any person obtaining a copy
# of this software and associated documentation files (the "Software"), to deal
# in the Software without restriction, including without limitation the rights
# to use, copy, modify, merge, publish, distribute, sublicense, and/or sell
# copies of the Software, and to permit persons to whom the Software is
# furnished to do so, subject to the following conditions:
#
# The above copyright notice and this permission notice shall be included in
# all copies or substantial portions of the Software.
#
# THE SOFTWARE IS PROVIDED "AS IS", WITHOUT WARRANTY OF ANY KIND, EXPRESS OR
# IMPLIED, INCLUDING BUT NOT LIMITED TO THE WARRANTIES OF MERCHANTABILITY,
# FITNESS FOR A PARTICULAR PURPOSE AND NONINFRINGEMENT. IN NO EVENT SHALL THE
# AUTHORS OR COPYRIGHT HOLDERS BE LIABLE FOR ANY CLAIM, DAMAGES OR OTHER
# LIABILITY, WHETHER IN AN ACTION OF CONTRACT, TORT OR OTHERWISE, ARISING FROM,
# OUT OF OR IN CONNECTION WITH THE SOFTWARE OR THE USE OR OTHER DEALINGS IN
# THE SOFTWARE.
#

from decimal import Decimal
import logging
import os
import re
import sys
from importlib import import_module
from importlib.machinery import SourceFileLoader
from datetime import datetime
from string import Formatter

import pandas as pd
import pint

import json
from time import sleep

from .procedure import Procedure, UnknownProcedure
from pymeasure.units import ureg

log = logging.getLogger(__name__)
log.addHandler(logging.NullHandler())


def replace_placeholders(string, procedure, date_format="%Y-%m-%d", time_format="%H:%M:%S"):
    """Replace placeholders in string with values from procedure parameters.

    Replaces the placeholders in the provided string with the values of the
    associated parameters, as provided by the procedure. This uses the standard
    python string.format syntax. Apart from the parameter in the procedure (which
    should be called by their full names) "date" and "time" are also added as optional
    placeholders.

    :param string:
        The string in which the placeholders are to be replaced. Python string.format
        syntax is used, e.g. "{Parameter Name}" to insert a FloatParameter called
        "Parameter Name", or "{Parameter Name:.2f}" to also specifically format the
        parameter.

    :param procedure:
        The procedure from which to get the parameter values.

    :param date_format:
        A string to represent how the additional placeholder "date" will be formatted.

    :param time_format:
        A string to represent how the additional placeholder "time" will be formatted.

    """
    now = datetime.now()

    parameters = procedure.parameter_objects()
    placeholders = {param.name: param.value for param in parameters.values()}

    placeholders["date"] = now.strftime(date_format)
    placeholders["time"] = now.strftime(time_format)

    # Check keys against available parameters
    invalid_keys = [i[1] for i in Formatter().parse(string)
                    if i[1] is not None and i[1] not in placeholders]
    if invalid_keys:
        raise KeyError("The following placeholder-keys are not valid: '%s'; "
                       "valid keys are: '%s'." % (
                           "', '".join(invalid_keys),
                           "', '".join(placeholders.keys())
                       ))

    return string.format(**placeholders)


def unique_filename(directory, prefix='DATA', suffix='', ext='csv',
                    dated_folder=False, index=True, datetimeformat="%Y-%m-%d",
                    procedure=None):
    """ Returns a unique filename based on the directory and prefix
    """
    now = datetime.now()
    directory = os.path.abspath(directory)

    if procedure is not None:
        prefix = replace_placeholders(prefix, procedure)
        suffix = replace_placeholders(suffix, procedure)

    if dated_folder:
        directory = os.path.join(directory, now.strftime('%Y-%m-%d'))
    if not os.path.exists(directory):
        os.makedirs(directory)
    if index:
        i = 1
        basename = f"{prefix}{now.strftime(datetimeformat)}"
        basepath = os.path.join(directory, basename)
        filename = "%s_%d%s.%s" % (basepath, i, suffix, ext)
        while os.path.exists(filename):
            i += 1
            filename = "%s_%d%s.%s" % (basepath, i, suffix, ext)
    else:
        basename = f"{prefix}{now.strftime(datetimeformat)}{suffix}.{ext}"
        filename = os.path.join(directory, basename)
    return filename


class CSVFormatter(logging.Formatter):
    """ Formatter of data results """

    def __init__(self, columns, delimiter=','):
        """Creates a csv formatter for a given list of columns (=header).

        :param columns: list of column names.
        :type columns: list
        :param delimiter: delimiter between columns.
        :type delimiter: str
        """
        super().__init__()
        self.columns = columns
        self.units = self._parse_columns(columns)
        self.delimiter = delimiter

    @staticmethod
    def _parse_columns(columns):
        """Parse the columns to get units in parenthesis."""
        units_pattern = r"\((?P<units>[\w/\(\)\*\t]+)\)"
        units = {}
        for column in columns:
            match = re.search(units_pattern, column)
            if match:
                units[column] = ureg.Quantity(match.groupdict()['units']).units
        return units

    def format(self, record):
        """Formats a record as csv.

        :param record: record to format.
        :type record: dict
        :return: a string
        """
<<<<<<< HEAD

        line = []
        for x in self.columns:
            value = record.get(x, float("nan"))
            units = self.units.get(x, None)
            if units is not None:
                if isinstance(value, str):
                    try:
                        value = ureg.Quantity(value)
                    except pint.UndefinedUnitError:
                        log.warning(
                            f"Value {value} for column {x} cannot be parsed to"
                            f" unit {units}.")
                if isinstance(value, pint.Quantity):
                    try:
                        line.append(f"{value.m_as(units)}")
                    except pint.DimensionalityError:
                        line.append("nan")
                        log.warning(
                            f"Value {value} for column {x} does not have the "
                            f"right unit {units}.")
                elif isinstance(value, bool):
                    line.append("nan")
                    log.warning(
                        f"Boolean for column {x} does not have unit {units}.")
                elif isinstance(value, (float, int, Decimal)):
                    line.append(f"{value}")
                else:
                    line.append("nan")
                    log.warning(
                        f"Value {value} for column {x} does not have the right"
                        f" type for unit {units}.")
            else:
                if isinstance(value, pint.Quantity):
                    if value.units == ureg.dimensionless:
                        line.append(f"{value.magnitude}")
                    else:
                        self.units[x] = value.to_base_units().units
                        line.append(f"{value.m_as(self.units[x])}")
                        log.info(f"Column {x} units was set to {self.units[x]}")
                else:
                    line.append(f"{value}")
        return self.delimiter.join(line)
=======
        if isinstance(record, list):
            total = ""
            for i, dd in enumerate(record):
                if i != len(record)-1:
                    total += self.delimiter.join(f'{dd[x]}' for x in self.columns) + "\n"
                else:
                    total += self.delimiter.join(f'{dd[x]}' for x in self.columns)
            return total
        elif isinstance(record, dict):
            return self.delimiter.join(f'{record[x]}' for x in self.columns)
>>>>>>> a8e4e7d0

    def format_header(self):
        return self.delimiter.join(self.columns)


class CSVFormatter_Pandas(logging.Formatter):
    """ Formatter of data results """

    def __init__(self, columns, delimiter=',', line_break='\n'):
        """Creates a csv formatter for a given list of columns (=header).

        :param columns: list of column names.
        :type columns: list
        :param delimiter: delimiter between columns.
        :type delimiter: str
        """
        super().__init__()
        self.columns = columns
        self.delimiter = delimiter
        self.line_break = line_break

    def format(self, record):
        """Formats a record as csv.

        :param record: record to format.
        :type record: pandas.DataFrame
        :return: a string
        """
        return record.to_csv(
            sep=self.delimiter,
            header=False,
            index=False,
            # explicit line_terminator required, otherwise Windows
            # uses \r\n which results in double blank lines
            line_terminator=self.line_break
        )

    def format_header(self):
        return self.delimiter.join(self.columns)


class JSONFormatter(logging.Formatter):
    """ Formatter of data results """

    def __init__(self, parameters=None, procedure=None):
        """
        """
        # the default encoder doesn't understand FloatParameter, etc.
        # we could write our own encoder, but this one is easy enough.
        self.procedure = procedure
        base_types = {}
        for key, item in parameters.items():
            base_types[key] = item.value
        self.key = json.dumps(base_types)
        super().__init__()


    def format(self, record):
        """Formats a record as json.

        :param record: record to format.
        :type record: dict
        :return: a string
        """
        if self.procedure is not None:
            parameters = self.procedure.parameter_objects()
        else:
            parameters = self.parameters
        base_types = {}
        for key, item in parameters.items():
            base_types[key] = item.value
        self.key = json.dumps(base_types)
        return json.dumps({self.key: record}, indent=1)



class Results:
    """ The Results class provides a convenient interface to reading and
    writing data in connection with a :class:`.Procedure` object.

    :param procedure: Procedure object
    :param data_filename: The data filename where the data is or should be
                          stored
    :param output_format: Formatter which converts the emitted result data
                          so it can be written to file, defaults to CSV
    """

    COMMENT = '#'
    DELIMITER = ','
    LINE_BREAK = "\n"
    CHUNK_SIZE = 1000

    def __init__(self, procedure, data_filename, routine=None, output_format='CSV'):
        if not isinstance(procedure, Procedure):
            raise ValueError("Results require a Procedure object")
        self.procedure = procedure
        self.routine = routine
        self.procedure_class = procedure.__class__
        self.parameters = procedure.parameter_objects()
        self.output_format = output_format

        if self.output_format == 'CSV_PANDAS':
            self.formatter = CSVFormatter_Pandas(
                columns=self.procedure.DATA_COLUMNS,
                delimiter=self.DELIMITER,
                line_break=self.LINE_BREAK
            )

        elif self.output_format == 'JSON':
            self.formatter = JSONFormatter(parameters=self.parameters, procedure=self.procedure)

        else:  # default to CSV
            self.formatter = CSVFormatter(columns=self.procedure.DATA_COLUMNS)

        if isinstance(data_filename, (list, tuple)):
            data_filenames, data_filename = data_filename, data_filename[0]
        else:
            data_filenames = [data_filename]

        self.data_filename = data_filename
        self.data_filenames = data_filenames

        if os.path.exists(data_filename):  # Assume header is already written
            self.reload()
            self.procedure.status = Procedure.FINISHED
            # TODO: Correctly store and retrieve status
        else:
            for filename in self.data_filenames:
                with open(filename, 'w') as f:
                    if self.output_format == 'JSON':
                        json.dump({self.formatter.key:{c:[] for c in self.procedure.DATA_COLUMNS}},f)
                        # Need empty file for JSON, we dump everything all at once
                        self._header_count = 0
                    else:
                        f.write(self.header())
                        f.write(self.labels())
            self._data = None

    def __getstate__(self):
        # Get all information needed to reconstruct procedure
        self._parameters = self.procedure.parameter_values()
        self._class = self.procedure.__class__.__name__
        module = sys.modules[self.procedure.__module__]
        self._package = module.__package__
        self._module = module.__name__
        self._file = module.__file__

        state = self.__dict__.copy()
        del state['procedure']
        del state['procedure_class']
        return state

    def __setstate__(self, state):
        self.__dict__.update(state)

        # Restore the procedure
        module = SourceFileLoader(self._module, self._file).load_module()
        cls = getattr(module, self._class)

        self.procedure = cls()
        self.procedure.set_parameters(self._parameters)
        self.procedure.refresh_parameters()

        self.procedure_class = cls

        del self._parameters
        del self._class
        del self._package
        del self._module
        del self._file

    def header(self):
        """ Returns a text header to accompany a datafile so that the procedure
        can be reconstructed
        """
        h = []
        procedure = re.search("'(?P<name>[^']+)'",
                              repr(self.procedure_class)).group("name")
        h.append("Procedure: <%s>" % procedure)
        h.append("Parameters:")
        for name, parameter in self.parameters.items():
            h.append("\t{}: {}".format(parameter.name, str(
                parameter).encode("unicode_escape").decode("utf-8")))
        h.append("Data:")
        self._header_count = len(h)
        h = [Results.COMMENT + line for line in h]  # Comment each line
        return Results.LINE_BREAK.join(h) + Results.LINE_BREAK

    def labels(self):
        """ Returns the columns labels as a string to be written
        to the file
        """
        return self.formatter.format_header() + Results.LINE_BREAK

    def format(self, data):
        """ Returns a formatted string containing the data to be written
        to a file
        """
        return self.formatter.format(data)

    def parse(self, line):
        """ Returns a dictionary containing the data from the line """
        data = {}
        items = line.split(Results.DELIMITER)
        for i, key in enumerate(self.procedure.DATA_COLUMNS):
            data[key] = items[i]
        return data

    @staticmethod
    def parse_header(header, procedure_class=None):
        """ Returns a Procedure object with the parameters as defined in the
        header text.
        """
        if procedure_class is not None:
            procedure = procedure_class()
        else:
            procedure = None
        if isinstance(header, str):
            header = header.split(Results.LINE_BREAK)
            procedure_module = None
            parameters = {}
            for line in header:
                if line.startswith(Results.COMMENT):
                    line = line[1:]  # Uncomment
                else:
                    raise ValueError("Parsing a header which contains "
                                     "uncommented sections")
                if line.startswith("Procedure"):
                    regex = r"<(?:(?P<module>[^>]+)\.)?(?P<class>[^.>]+)>"
                    search = re.search(regex, line)
                    procedure_module = search.group("module")
                    procedure_class = search.group("class")
                elif line.startswith("\t"):
                    separator = ": "
                    partitioned_line = line[1:].partition(separator)
                    if partitioned_line[1] != separator:
                        raise Exception("Error partitioning header line %s." % line)
                    else:
                        parameters[partitioned_line[0]] = partitioned_line[2]

        elif isinstance(header, dict):
            # we loaded from json
            parameters = header

        if procedure is None:
            if procedure_class is None:
                raise ValueError("Header does not contain the Procedure class")
            try:
                procedure_module = import_module(procedure_module)
                procedure_class = getattr(procedure_module, procedure_class)
                procedure = procedure_class()
            except ImportError:
                procedure = UnknownProcedure(parameters)
                log.warning("Unknown Procedure being used")

        # Fill the procedure with the parameters found
        for name, parameter in procedure.parameter_objects().items():
            if parameter.name in parameters:
                value = parameters[parameter.name]
                setattr(procedure, name, value)
            else:
                raise Exception("Missing '{}' parameter when loading '{}' class".format(
                    parameter.name, procedure_class))

        procedure.refresh_parameters()  # Enforce update of meta data
        return procedure

    @staticmethod
    def load(data_filename, procedure_class=None):
        """ Returns a Results object with the associated Procedure object and
        data
        """
        header = ""
        header_read = False
        is_json = False
        header_count = 0
        with open(data_filename) as f:
            while not header_read:
                line = f.readline()
                if line.startswith('{\n}'):
                    #TODO untested
                    header = json.loads(list(json.load(f).keys())[0])
                    is_json = True
                    header_read = True
                elif line.startswith(Results.COMMENT):
                    header += line.strip() + Results.LINE_BREAK
                    header_count += 1
                else:
                    header_read = True
        if is_json:
            procedure = Results.parse_header(header, procedure_class)
        else:
            procedure = Results.parse_header(header[:-1], procedure_class)
        results = Results(procedure, data_filename)
        results._header_count = header_count
        return results

    @property
    def data(self):
        # Need to update header count for correct referencing
        if self._header_count == -1:
            self._header_count = len(
                self.header()[-1].split(Results.LINE_BREAK))
        if self._data is None or len(self._data) == 0:
            # Data has not been read
            try:
                self.reload()
            except Exception as e:
                self._data = pd.DataFrame(columns=self.procedure.DATA_COLUMNS)
                # Empty dataframe

        else:  # Concatenate additional data, if any, to already loaded data
            if self.output_format == 'JSON':
                self.reload()
            else:
                skiprows = len(self._data) + self._header_count
                chunks = pd.read_csv(
                    self.data_filename,
                    comment=Results.COMMENT,
                    header=0,
                    names=self._data.columns,
                    chunksize=Results.CHUNK_SIZE, skiprows=skiprows, iterator=True
                )
                try:
                    tmp_frame = pd.concat(chunks, ignore_index=True)
                    # only append new data if there is any
                    # if no new data, tmp_frame dtype is object, which override's
                    # self._data's original dtype - this can cause problems plotting
                    # (e.g. if trying to plot int data on a log axis)
                    if len(tmp_frame) > 0:
                        self._data = pd.concat([self._data, tmp_frame],
                                               ignore_index=True)
                except Exception:
                    pass  # All data is up to date
        return self._data

    def reload(self):
        """ Preforms a full reloading of the file data, neglecting
        any changes in the comments
        """
        if self.output_format == 'JSON':
            self.old_data = self._data
            exit_condition = 5
            success = False
            i = 0
            while not success and i < exit_condition:

                try:
                    with open(self.data_filename,'r') as f:
                        if len(f.readlines()) != 0:
                            f.seek(0)
                            chunk = json.load(f)
                        else:
                            chunk = None
                except json.decoder.JSONDecodeError:
                    sleep(.1)
                    print('Json data reload error. Probably thread conflict')
                    chunk = None

                i = i + 1

                if chunk is not None:
                    keys = list(chunk.keys())
                    now = chunk[keys[0]]
                    if len(keys) == 1:
                        success = True

            if chunk is not None:
                keys = list(chunk.keys())
                now = chunk[keys[0]]
                if len(keys) != 1:
                    raise ValueError(f'Trying to load a non-JSON file as a JSON file'
                                     f'got {keys} in the chunk')
                self._data = pd.DataFrame(now)
            else:
                self._data = pd.DataFrame(columns=self.procedure.DATA_COLUMNS)
        else:
            chunks = pd.read_csv(
                self.data_filename,
                comment=Results.COMMENT,
                chunksize=Results.CHUNK_SIZE,
                iterator=True
            )
            try:
                self._data = pd.concat(chunks, ignore_index=True)
            except Exception:
                self._data = chunks.read()

    def __repr__(self):
        return "<{}(filename='{}',procedure={},shape={})>".format(
            self.__class__.__name__, self.data_filename,
            self.procedure.__class__.__name__,
            self.data.shape
        )




<|MERGE_RESOLUTION|>--- conflicted
+++ resolved
@@ -148,15 +148,7 @@
                 units[column] = ureg.Quantity(match.groupdict()['units']).units
         return units
 
-    def format(self, record):
-        """Formats a record as csv.
-
-        :param record: record to format.
-        :type record: dict
-        :return: a string
-        """
-<<<<<<< HEAD
-
+    def parse_through_pint(self, record):
         line = []
         for x in self.columns:
             value = record.get(x, float("nan"))
@@ -199,18 +191,24 @@
                 else:
                     line.append(f"{value}")
         return self.delimiter.join(line)
-=======
+
+    def format(self, record):
+        """Formats a record as csv.
+
+        :param record: record to format.
+        :type record: dict
+        :return: a string
+        """
         if isinstance(record, list):
             total = ""
             for i, dd in enumerate(record):
                 if i != len(record)-1:
-                    total += self.delimiter.join(f'{dd[x]}' for x in self.columns) + "\n"
+                    total += self.parse_through_pint(record) + "\n"
                 else:
-                    total += self.delimiter.join(f'{dd[x]}' for x in self.columns)
+                    total += self.parse_through_pint(record)
             return total
         elif isinstance(record, dict):
-            return self.delimiter.join(f'{record[x]}' for x in self.columns)
->>>>>>> a8e4e7d0
+            return self.parse_through_pint(record)
 
     def format_header(self):
         return self.delimiter.join(self.columns)
@@ -232,7 +230,7 @@
         self.delimiter = delimiter
         self.line_break = line_break
 
-    def format(self, record):
+    def format(self, record:pd.DataFrame):
         """Formats a record as csv.
 
         :param record: record to format.
@@ -245,7 +243,7 @@
             index=False,
             # explicit line_terminator required, otherwise Windows
             # uses \r\n which results in double blank lines
-            line_terminator=self.line_break
+            lineterminator=self.line_break
         )
 
     def format_header(self):
