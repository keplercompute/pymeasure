#
# This file is part of the PyMeasure package.
#
# Copyright (c) 2013-2023 PyMeasure Developers
#
# Permission is hereby granted, free of charge, to any person obtaining a copy
# of this software and associated documentation files (the "Software"), to deal
# in the Software without restriction, including without limitation the rights
# to use, copy, modify, merge, publish, distribute, sublicense, and/or sell
# copies of the Software, and to permit persons to whom the Software is
# furnished to do so, subject to the following conditions:
#
# The above copyright notice and this permission notice shall be included in
# all copies or substantial portions of the Software.
#
# THE SOFTWARE IS PROVIDED "AS IS", WITHOUT WARRANTY OF ANY KIND, EXPRESS OR
# IMPLIED, INCLUDING BUT NOT LIMITED TO THE WARRANTIES OF MERCHANTABILITY,
# FITNESS FOR A PARTICULAR PURPOSE AND NONINFRINGEMENT. IN NO EVENT SHALL THE
# AUTHORS OR COPYRIGHT HOLDERS BE LIABLE FOR ANY CLAIM, DAMAGES OR OTHER
# LIABILITY, WHETHER IN AN ACTION OF CONTRACT, TORT OR OTHERWISE, ARISING FROM,
# OUT OF OR IN CONNECTION WITH THE SOFTWARE OR THE USE OR OTHER DEALINGS IN
# THE SOFTWARE.
#

from .parameters import (Parameter, IntegerParameter, FloatParameter,
                         VectorParameter, ListParameter, BooleanParameter,
                         Measurable, Metadata)
from .procedure import Procedure, UnknownProcedure
<<<<<<< HEAD
from .results import CSVResults, JSONResults, unique_filename, replace_placeholders
=======
from .routine import Routine
from .results import Results, unique_filename, replace_placeholders
>>>>>>> 95873fda
from .workers import Worker
from .listeners import Listener, Recorder
from .config import get_config
from .experiment import Experiment, get_array, get_array_steps, get_array_zero<|MERGE_RESOLUTION|>--- conflicted
+++ resolved
@@ -26,12 +26,7 @@
                          VectorParameter, ListParameter, BooleanParameter,
                          Measurable, Metadata)
 from .procedure import Procedure, UnknownProcedure
-<<<<<<< HEAD
 from .results import CSVResults, JSONResults, unique_filename, replace_placeholders
-=======
-from .routine import Routine
-from .results import Results, unique_filename, replace_placeholders
->>>>>>> 95873fda
 from .workers import Worker
 from .listeners import Listener, Recorder
 from .config import get_config
